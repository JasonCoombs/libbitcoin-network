--- conflicted
+++ resolved
@@ -26,20 +26,12 @@
 BOOST_AUTO_TEST_SUITE( test_suite )
 
 // For some reason boost test seg faults if I use a function.
-<<<<<<< HEAD
+// Only when using libsecp256k1 with the SSL implementation.
 void encdec_test(const std::string& hex, const std::string& encoded)
 {
     data_chunk data = decode_hex(hex);
     BOOST_REQUIRE(encode_base58(data) == encoded);
     BOOST_REQUIRE(decode_base58(encoded) == data);
-=======
-// Only when using libsecp256k1 with the SSL implementation.
-#define encdec_test(hex, encoded) \
-{ \
-    data_chunk data = decode_hex(hex); \
-    BOOST_REQUIRE(encode_base58(data) == encoded); \
-    BOOST_REQUIRE(decode_base58(encoded) == data); \
->>>>>>> 314a1780
 }
 
 BOOST_AUTO_TEST_CASE(base58_test)
